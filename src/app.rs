--- conflicted
+++ resolved
@@ -1,22 +1,14 @@
-<<<<<<< HEAD
-use serde_json::ser;
-use std::sync::{Arc, Mutex};
-=======
 use std::{
     path::Path,
     sync::{Arc, Mutex},
 };
->>>>>>> e153ba9d
 use tokio::sync::mpsc;
 
 use crossterm::event;
 
 use crate::app::{
     appstate::{AppState, CurrentFocus, CurrentMode, Message},
-<<<<<<< HEAD
-=======
     data::Datas,
->>>>>>> e153ba9d
     ui::{InputEvent, UiMessage, WidgetAction},
 };
 
@@ -105,10 +97,6 @@
         });
 
         let apps_in_ui = self.appstate.clone();
-<<<<<<< HEAD
-        let _ui_handle = std::thread::spawn(move || {
-            let mut ui = ui::Ui::new(ui_rx, input_rx);
-=======
         let ui_handle = std::thread::spawn(move || -> Result<(), errors::Errors> {
             let mut ui = ui::Ui::new(ui_rx, input_rx);
             let path = Path::new("data.json");
@@ -124,28 +112,17 @@
                 CurrentFocus::TodoList
             };
             drop(apps);
->>>>>>> e153ba9d
             let rt = tokio::runtime::Builder::new_current_thread()
                 .build()
                 .unwrap();
 
             rt.block_on(ui.handle_uimsg(&mut terminal, apps_in_ui));
-<<<<<<< HEAD
-            let path = "data.json";
-            let ws = serde_json::to_value(&ui.workspace).unwrap();
-            let todo = serde_json::to_value(&ui.todolist).unwrap();
-            let mut result = ws.as_object().unwrap().clone();
-            result.extend(todo.as_object().unwrap().to_owned());
-            let result = serde_json::to_string_pretty(&ws).unwrap();
-            let _ = std::fs::write(path, result);
-=======
             let datas = Datas {
                 workspace: ui.workspace,
                 todolist: ui.todolist,
             };
 
             data::save_data(path, &datas)
->>>>>>> e153ba9d
         });
 
         let rt = tokio::runtime::Builder::new_current_thread()
@@ -160,11 +137,7 @@
             .join()
             .map_err(|_| errors::Errors::AppError)
             .unwrap();
-<<<<<<< HEAD
-        let result = _ui_handle
-=======
         let result = ui_handle
->>>>>>> e153ba9d
             .join()
             .map_err(|_| errors::Errors::UiError)
             .unwrap();
@@ -180,8 +153,6 @@
     }
 }
 
-<<<<<<< HEAD
-=======
 /// A function handles the keyboard events runing in a thread
 ///
 /// # Arguments
@@ -199,19 +170,14 @@
 ///   let result = handle_keyevt().await;
 /// };
 /// ```
->>>>>>> e153ba9d
 async fn handle_keyevt(
     tx: mpsc::Sender<Message>,
     input_tx: mpsc::Sender<InputEvent>,
     appstate: Arc<Mutex<AppState>>,
 ) {
     loop {
-<<<<<<< HEAD
-        if let event::Event::Key(key_evt) = event::read().unwrap() {
-=======
         let evt = event::read().unwrap();
         if let event::Event::Key(key_evt) = evt {
->>>>>>> e153ba9d
             if let event::KeyEventKind::Press = key_evt.kind {
                 let apps = appstate.lock().unwrap();
                 match apps.current_mode {
@@ -232,16 +198,6 @@
                         event::KeyCode::Char('k') => {
                             let _ = tx.send(Message::MoveUp).await;
                         }
-<<<<<<< HEAD
-                        event::KeyCode::Tab => {
-                            let _ = tx
-                                .send(Message::ChangeFocus(match apps.current_focus {
-                                    CurrentFocus::Workspace => CurrentFocus::TodoList,
-                                    CurrentFocus::TodoList => CurrentFocus::Workspace,
-                                }))
-                                .await;
-                        }
-=======
                         event::KeyCode::Char('l') => {
                             if let CurrentFocus::Workspace = apps.current_focus {
                                 let _ = tx.send(Message::SelectWorkspace).await;
@@ -265,7 +221,6 @@
                                 let _ = tx.send(Message::SelectWorkspace).await;
                             }
                         },
->>>>>>> e153ba9d
                         event::KeyCode::Enter => {
                             if let CurrentFocus::Workspace = apps.current_focus {
                                 let _ = tx.send(Message::SelectWorkspace).await;
@@ -335,16 +290,6 @@
                 let mut apps = appstate.lock().unwrap();
                 match apps.current_focus {
                     CurrentFocus::Workspace => {
-<<<<<<< HEAD
-                        let _ = ui_tx
-                            .send(UiMessage::WAction(WidgetAction::AddWorkspace))
-                            .await;
-                        apps.current_mode = CurrentMode::Insert;
-                    }
-                    CurrentFocus::TodoList => {
-                        let _ = ui_tx.send(UiMessage::WAction(WidgetAction::AddTask)).await;
-                        apps.current_mode = CurrentMode::Insert;
-=======
                         apps.current_mode = CurrentMode::Insert;
                         let _ = ui_tx
                             .send(UiMessage::WAction(WidgetAction::AddWorkspace))
@@ -353,7 +298,6 @@
                     CurrentFocus::TodoList => {
                         apps.current_mode = CurrentMode::Insert;
                         let _ = ui_tx.send(UiMessage::WAction(WidgetAction::AddTask)).await;
->>>>>>> e153ba9d
                     }
                 }
             }
@@ -361,18 +305,6 @@
                 let mut apps = appstate.lock().unwrap();
                 match apps.current_focus {
                     CurrentFocus::Workspace => {
-<<<<<<< HEAD
-                        let _ = ui_tx
-                            .send(UiMessage::WAction(WidgetAction::AddWorkspaceChild))
-                            .await;
-                        apps.current_mode = CurrentMode::Insert;
-                    }
-                    CurrentFocus::TodoList => {
-                        let _ = ui_tx
-                            .send(UiMessage::WAction(WidgetAction::AddTaskChild))
-                            .await;
-                        apps.current_mode = CurrentMode::Insert;
-=======
                         apps.current_mode = CurrentMode::Insert;
                         let _ = ui_tx
                             .send(UiMessage::WAction(WidgetAction::AddWorkspaceChild))
@@ -383,7 +315,6 @@
                         let _ = ui_tx
                             .send(UiMessage::WAction(WidgetAction::AddTaskChild))
                             .await;
->>>>>>> e153ba9d
                     }
                 }
             }
@@ -393,15 +324,9 @@
             }
             Message::ChangeFocus(focus) => {
                 let mut apps = appstate.lock().unwrap();
-<<<<<<< HEAD
-                apps.current_focus = focus;
-                let _ = ui_tx
-                    .send(match apps.current_focus {
-=======
                 apps.current_focus = focus.clone();
                 let _ = ui_tx
                     .send(match focus {
->>>>>>> e153ba9d
                         CurrentFocus::Workspace => UiMessage::WAction(WidgetAction::FocusWorkspace),
                         CurrentFocus::TodoList => UiMessage::WAction(WidgetAction::FocusTodolist),
                     })
@@ -420,9 +345,6 @@
                     .send(UiMessage::WAction(WidgetAction::SelectDown))
                     .await;
             }
-<<<<<<< HEAD
-            _ => {}
-=======
             Message::Update => {
                 let _ = ui_tx.send(UiMessage::UpdateUi).await;
             }
@@ -442,7 +364,6 @@
                     }
                 }
             }
->>>>>>> e153ba9d
         }
     }
 }