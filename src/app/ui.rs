--- conflicted
+++ resolved
@@ -528,147 +528,8 @@
                         });
                         break;
                     }
-<<<<<<< HEAD
+
                     _ => {}
-=======
-                    UiMessage::WAction(waction) => match waction {
-                        WidgetAction::FocusWorkspace => {
-                            self.workspace.focused = true;
-                            self.todolist.focused = false;
-                            let _result = terminal.draw(|f| self.update(f));
-                        }
-                        WidgetAction::FocusTodolist => {
-                            self.workspace.focused = false;
-                            self.todolist.focused = true;
-                            let _result = terminal.draw(|f| self.update(f));
-                        }
-                        WidgetAction::AddWorkspace => {
-                            let input_rx = self.input_rx.clone();
-                            let result = self.add_item(input_rx, terminal).await;
-                            if !result.is_empty() {
-                                let ws = Rc::new(RefCell::new(Workspace::new(result)));
-                                let ws_id = ws.borrow().id.clone();
-                                self.workspace.add_workspace(ws);
-                                self.todolist
-                                    .add_list(Rc::new(RefCell::new(TodoList::new(ws_id))));
-                            }
-                            let _ = terminal.draw(|f| {
-                                self.update(f);
-                            });
-                            let mut apps = appstate.lock().unwrap();
-                            apps.current_mode = CurrentMode::Normal;
-                        }
-                        WidgetAction::AddWorkspaceChild => {
-                            let input_rx = self.input_rx.clone();
-                            let result = self.add_item(input_rx, terminal).await;
-                            if !result.is_empty() {
-                                let workspace = Rc::new(RefCell::new(Workspace::new(result)));
-                                let ws_id = workspace.borrow().id.to_owned();
-                                self.workspace.add_child_workspace(workspace);
-                                self.todolist
-                                    .add_list(Rc::new(RefCell::new(TodoList::new(ws_id))));
-                            }
-                            let _ = terminal.draw(|f| {
-                                self.update(f);
-                            });
-                            let mut apps = appstate.lock().unwrap();
-                            apps.current_mode = CurrentMode::Normal;
-                        }
-                        WidgetAction::AddTask => {
-                            let input_rx = self.input_rx.clone();
-                            let result = self.add_item(input_rx, terminal).await;
-                            if !result.is_empty() {
-                                if let Some(ctl) = &self.todolist.current_todolist {
-                                    let mut ctl_mut = ctl.borrow_mut();
-                                    ctl_mut
-                                        .add_task(Rc::new(RefCell::new(Task::new(result, None))));
-                                }
-                            }
-                            let _ = terminal.draw(|f| {
-                                self.update(f);
-                            });
-                            let mut apps = appstate.lock().unwrap();
-                            apps.current_mode = CurrentMode::Normal;
-                        }
-                        WidgetAction::AddTaskChild => {
-                            let input_rx = self.input_rx.clone();
-                            let result = self.add_item(input_rx, terminal).await;
-                            if !result.is_empty() {
-                                if let Some(ctl) = &self.todolist.current_todolist {
-                                    let mut ctl_mut = ctl.borrow_mut();
-                                    ctl_mut.add_child_task(Rc::new(RefCell::new(Task::new(
-                                        result, None,
-                                    ))));
-                                }
-                            }
-                            let _ = terminal.draw(|f| {
-                                self.update(f);
-                            });
-                            let mut apps = appstate.lock().unwrap();
-                            apps.current_mode = CurrentMode::Normal;
-                        }
-                        WidgetAction::EnterWorkspace => {
-                            let mut apps = appstate.lock().unwrap();
-                            apps.current_focus = CurrentFocus::TodoList;
-                            self.workspace.focused = false;
-                            self.todolist.focused = true;
-                            self.todolist
-                                .change_current_list(&self.workspace.current_workspace);
-                            let _result = terminal.draw(|f| self.update(f));
-                        }
-                        WidgetAction::SelectUp => {
-                            let apps = appstate.lock().unwrap();
-                            match apps.current_focus {
-                                CurrentFocus::Workspace => {
-                                    self.workspace.current_workspace = Workspace::get_selected_bf(
-                                        &self.workspace.current_workspace,
-                                        &self.workspace.workspaces,
-                                        SelectBF::Back,
-                                    );
-                                    let _ = terminal.draw(|f| self.update(f));
-                                }
-                                CurrentFocus::TodoList => {
-                                    if let Some(clist) = &self.todolist.current_todolist {
-                                        let mut clist_mut = clist.borrow_mut();
-                                        let tasks = &clist_mut.tasks;
-                                        let ctask = &clist_mut.current_task;
-                                        clist_mut.current_task =
-                                            TodoList::get_selected_bf(ctask, tasks, SelectBF::Back);
-                                    }
-
-                                    let _ = terminal.draw(|f| self.update(f));
-                                }
-                            }
-                        }
-                        WidgetAction::SelectDown => {
-                            let apps = appstate.lock().unwrap();
-                            match apps.current_focus {
-                                CurrentFocus::Workspace => {
-                                    self.workspace.current_workspace = Workspace::get_selected_bf(
-                                        &self.workspace.current_workspace,
-                                        &self.workspace.workspaces,
-                                        SelectBF::Forward,
-                                    );
-                                    let _ = terminal.draw(|f| self.update(f));
-                                }
-                                CurrentFocus::TodoList => {
-                                    if let Some(clist) = &self.todolist.current_todolist {
-                                        let mut clist_mut = clist.borrow_mut();
-                                        let tasks = &clist_mut.tasks;
-                                        let ctask = &clist_mut.current_task;
-                                        clist_mut.current_task = TodoList::get_selected_bf(
-                                            ctask,
-                                            tasks,
-                                            SelectBF::Forward,
-                                        );
-                                    }
-
-                                    let _ = terminal.draw(|f| self.update(f));
-                                }
-                            }
-                        }
-                    },
->>>>>>> 76c09f92
                 }
             } else {
                 break;
